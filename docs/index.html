--- conflicted
+++ resolved
@@ -1,292 +1,288 @@
-<?xml version="1.0" encoding="utf-8"?>
-<!DOCTYPE html PUBLIC "-//W3C//DTD XHTML 1.0 Transitional//EN"
-    "http://www.w3.org/TR/xhtml1/DTD/xhtml1-transitional.dtd">
-<html xmlns="http://www.w3.org/1999/xhtml" lang="ja" xml:lang="ja">
-<head>
-  <title>
-    情報数学C
-  </title>
-  <meta http-equiv="content-type" content="text/html; charset=utf-8" />
-  <link rel="stylesheet" type="text/css" href="style.css" />
-</head>
-
-<body>
-  <div class="main">
-  	<div class="title">
-  	 情報数学C (Mathematics for Informatics C)
-  	</div>
-
-    <ul class="header">
-    	<li><a href="#info">科目情報</a></li>
-  		<li><a href="#teacher">担当教員</a></li>
-  		<li><a href="#document">講義資料</a></li>
-  		<li><a href="#enshu2">演習</a></li>
-  		<li><a href="#reference">参考書</a></li>
-  	</ul>
-
-
-  	<div class="content">
-  	  <a name="info" id="info"></a>
-      <h2>お知らせ</h2>
-      <ul>
-        <!--<li>2024.12.18: <a href="text/mic_report2_2024.pdf">最終レポートについての資料</a>を公開しました．</li>
-        <li>2024.12.11: 第9回講義資料を更新しました(講義中に見つかった間違いを修正)．</li>
-        <li>2024.11.05: <a href="text/mic_report1_2024.pdf">中間レポートについての資料</a>を公開しました(詳しくは11/6の講義で説明します)．</li>-->
-<<<<<<< HEAD
-        <li>2025.10.14: 第3回講義資料を更新しました(注釈の追加など細かな変更のみで本文はほとんど変更なし)．</li>
-=======
-        <li>2025.10.21: 第4回講義資料を更新しました(注釈の追加など細かな変更のみ)．</li>
-        <li>2025.10.14: 第3回講義資料を更新しました(注釈の追加など細かな変更のみ)．</li>
->>>>>>> b16ea47d
-        <li>2025.10.07: 第2回講義資料を更新しました(計算時間などの数値の更新などの細かな変更のみ)．</li>
-        <li>2025.09.24: 
-          2025年度第1回目の講義は10/1(水) 3,4限に始まります(教室はTWINS,manaba等で確認してください)．印刷した講義資料の配布はありません．
-          下記講義資料をダウンロードしてタブレット/ノートPCなどで見る，印刷して持ってくるなどしてください．
-          なお，講義資料は内容の追加・更新などで修正されることがあるので注意してください．
-          更新があった場合講義前日までにはアップロードする予定です．
-        </li>
-      </ul>
-      <h2>科目情報</h2>
-      <ul>
-        <li>科目番号：<a href="https://kdb.tsukuba.ac.jp/syllabi/2025/GC21601/jpn/">GC21601</a></li>
-        <li>単位数：2</li>
-        <li>開講時限：秋学期AB 水曜日 3,4時限</li>
-        <li>教室：TWINS等で確認してください．
-        <li>担当：藤澤誠</li>
-        <li>manaba : <a href="https://manaba.tsukuba.ac.jp/ct/course_3723853">https://manaba.tsukuba.ac.jp/ct/course_3723853</a>
-          　(この授業では主にレポート提出＆出席確認(respon)のために使用します)</li>
-        <li>github : <a href="https://github.com/fujis/numerical"> https://github.com/fujis/numerical </a>　(講義で示した数値計算法のC++によるコード例)</li>
-      </ul>
-
-  	  <a name="teacher" id="teacher"></a>
-  		<h2>担当教員</h2>
-      <ul class="labeled">
-       <li>氏名： 藤澤 誠 (ふじさわ まこと)</li>
-       <li>所属： 図書館情報メディア系(情報メディア創成学類，情報学学位プログラム担当)</li>
-       <li>電子メール： fujis[at]slis.tsukuba.ac.jp</li>
-       <li>ホームページ： <a href="https://pbcglab.jp/fujis/">https://pbcglab.jp/fujis/</a></li>
-       <li>オフィスアワー : 随時(メールでアポを取って下さい)</li>
-      </ul><br />
-
-  	  <a name="document" id="document"></a>
-      <h2>講義資料</h2>
-      <p>資料として講義で示したスライドを公開しています．
-        1スライド/ページのものと6スライド/ページのものがありますがどちらも中身は同じです．
-        ただし，6スライド/ページの方はこちらでの作成の問題か内部のテキスト情報がおかしくなっています．
-        キーワードなどで検索したい場合は1スライド/ページの方を使ってください(スライド中のリンクを参照する場合も)．
-      </p>
-      <table class="tab" summary="講義資料">
-        <tr>
-          <th>
-          </th>
-          <th>
-            講義内容
-          </th>
-          <th>
-            資料
-          </th>
-        </tr>
-        <tr>
-          <td>
-            第1回
-          </td>
-          <td>
-            ガイダンス，数値計算の基礎
-          </td>
-          <td>
-            講義資料 : <a href="text/mic_01_guidance_6up.pdf">(6枚/ページ)</a>,
-            <a href="text/mic_01_guidance.pdf">(1枚/ページ)</a>
-          </td>
-        </tr>
-		    <tr>
-          <td>
-            第2回
-          </td>
-          <td>
-            線形連立方程式の直接解法
-          </td>
-          <td>
-            講義資料 : <a href="text/mic_02_linearsystem1_6up.pdf">(6枚/ページ)</a>,
-            <a href="text/mic_02_linearsystem1.pdf">(1枚/ページ)</a><br />
-            <font size="-2">
-              <a href="https://pbcglab.jp/cgi-bin/wiki/index.php?%E9%80%A3%E7%AB%8B1%E6%AC%A1%E6%96%B9%E7%A8%8B%E5%BC%8F%EF%BC%9A%E4%B8%89%E8%A7%92%E5%88%86%E8%A7%A3">
-                修正/不完全コレスキー分解について</a>
-            </font>
-          </td>
-        </tr>
-	    	<tr>
-          <td>
-            第3回
-          </td>
-          <td>
-            線形連立方程式の反復解法
-          </td>
-          <td>
-            講義資料 : <a href="text/mic_03_linearsystem2_6up.pdf">(6枚/ページ)</a>,
-            <a href="text/mic_03_linearsystem2.pdf">(1枚/ページ)</a><br />
-            <font size="-2">
-              <a href="https://pbcglab.jp/cgi-bin/wiki/index.php?%E9%80%A3%E7%AB%8B1%E6%AC%A1%E6%96%B9%E7%A8%8B%E5%BC%8F%EF%BC%9AKrylov%E9%83%A8%E5%88%86%E7%A9%BA%E9%96%93%E6%B3%95#f7e9ec9f">
-                Arnoldi法</a>, 
-              <a href="https://pbcglab.jp/cgi-bin/wiki/index.php?%E9%80%A3%E7%AB%8B1%E6%AC%A1%E6%96%B9%E7%A8%8B%E5%BC%8F%EF%BC%9ALanczos%E6%B3%95">
-                Lanczos法と共役勾配法のアルゴリズム導出</a>, 
-              <a href="https://pbcglab.jp/cgi-bin/wiki/index.php?%E9%80%A3%E7%AB%8B1%E6%AC%A1%E6%96%B9%E7%A8%8B%E5%BC%8F%EF%BC%9A%E5%85%B1%E5%BD%B9%E5%8B%BE%E9%85%8D%E6%B3%95#da9ac0ee">
-                条件数</a>,
-              <a href="https://pbcglab.jp/cgi-bin/wiki/index.php?%E9%80%A3%E7%AB%8B1%E6%AC%A1%E6%96%B9%E7%A8%8B%E5%BC%8F%EF%BC%9A%E5%85%B1%E5%BD%B9%E5%8B%BE%E9%85%8D%E6%B3%95#e1fea33c">
-                ICCG法のアルゴリズム導出</a>, 
-            </font>
-          </td>
-        </tr>
-		    <tr>
-          <td>
-            第4回
-          </td>
-          <td>
-            非線形方程式の求根問題
-          </td>
-          <td>
-            講義資料 : <a href="text/mic_04_rootfinding_6up.pdf">(6枚/ページ)</a>,
-            <a href="text/mic_04_rootfinding.pdf">(1枚/ページ)</a><br />
-            <font size="-2">
-              <a href="https://pbcglab.jp/cgi-bin/wiki/index.php?%E9%9D%9E%E7%B7%9A%E5%BD%A2%E6%96%B9%E7%A8%8B%E5%BC%8F%E3%81%AE%E6%A0%B9#t3a86f44">
-                Aberthの初期値の式の導出</a>
-            </font>
-          </td>
-        </tr>
-		    <tr>
-          <td>
-            第5回
-          </td>
-          <td>
-            最適化問題
-          </td>
-          <td>
-            講義資料 : <a href="text/mic_05_optimization_6up.pdf">(6枚/ページ)</a>,
-            <a href="text/mic_05_optimization.pdf">(1枚/ページ)</a><br />
-            <font size="-2">
-              <a href="text/mic_05_optimization_lpsimplex_only.pdf">2023年度までのシンプレックス法についての資料</a>
-              (2023年度までは線形計画問題を解くためのシンプレックス法についても解説していましたが，
-              他の授業と重複する部分がありましたので，2024年度からは制約付き非線形最適化問題についてに置き換えています)
-            </font>
-          </td>
-        </tr>
-        <tr>
-          <td>
-            
-          </td>
-          <td>
-            中間レポート
-          </td>
-          <td>
-            第5回授業で説明予定．資料はその前後にここに載せます．
-            <!--<a href="text/mic_report1_2025.pdf">中間レポートの注意事項と問題</a>, 
-            <a href="https://manaba.tsukuba.ac.jp/ct/course_3723853_rptadm?action=rptlist">提出先(manaba)</a>-->
-          </td>
-        </tr>
-    		<tr>
-          <td>
-            第6回
-          </td>
-          <td>
-            補間法と回帰分析
-          </td>
-          <td>
-              講義資料 : <a href="text/mic_06_interpolation_6up.pdf">(6枚/ページ)</a>,
-              <a href="text/mic_06_interpolation.pdf">(1枚/ページ)</a><br />
-            </td>
-        </tr>
-		    <tr>
-          <td>
-            第7回
-          </td>
-          <td>
-            数値積分
-          </td>
-          <td>
-            講義資料 : <a href="text/mic_07_integration_6up.pdf">(6枚/ページ)</a>,
-            <a href="text/mic_07_integration.pdf">(1枚/ページ)</a><br />
-        </td>
-        </tr>
-		    <tr>
-          <td>
-            第8回
-          </td>
-          <td>
-            常微分方程式の数値解法
-          </td>
-          <td>
-            講義資料 : <a href="text/mic_08_derivative1_6up.pdf">(6枚/ページ)</a>,
-            <a href="text/mic_08_derivative1.pdf">(1枚/ページ)</a><br />
-          </td>
-        </tr>
-		    <tr>
-          <td>
-            第9回
-          </td>
-          <td>
-            偏微分方程式の数値解法
-          </td>
-          <td>
-            講義資料 : <a href="text/mic_09_derivative2_6up.pdf">(6枚/ページ)</a>,
-            <a href="text/mic_09_derivative2.pdf">(1枚/ページ)</a><br />
-            <font size="-2">
-              <a href="https://pbcglab.jp/cgi-bin/wiki/index.php?%E7%A7%BB%E6%B5%81%E6%B3%95">
-                移流方程式に対する差分法</a>
-            </font>
-          </td>
-        </tr>
-		    <tr>
-          <td>
-            第10回
-          </td>
-          <td>
-            行列の固有値計算
-          </td>
-          <td>
-            講義資料 : <a href="text/mic_10_eigen_6up.pdf">(6枚/ページ)</a>,
-            <a href="text/mic_10_eigen.pdf">(1枚/ページ)</a><br />
-          </td>
-        </tr>
-        <tr>
-          <td>
-            
-          </td>
-          <td>
-            最終レポート
-          </td>
-          <td>
-            第10回授業で説明予定．資料はその前後にここに載せます．
-            <!--<a href="text/mic_report2_2025.pdf">最終レポートの注意事項と問題</a>, 
-            <a href="https://manaba.tsukuba.ac.jp/ct/course_3723853_rptadm?action=rptlist">提出先(manaba)</a>-->
-          </td>
-        </tr>
-
-      </table>
-      <p>
-        <br />
-      </p>
-
-      <h2>サンプルコード</h2>
-      <p>
-        講義で示したC++によるサンプルプログラムは以下に置いてあります．
-      </p>
-      <ul>
-        <li>
-        <a href="https://github.com/fujis/numerical"> https://github.com/fujis/numerical </a>
-        </li>
-      </ul>
-
-  	  <a name="reference" id="reference"></a>
-      <h2>参考書</h2>
-      <ul>
-        <li>戸川隼人ほか : よくわかる数値計算 アルゴリズムと誤差解析の実際 , 日刊工業新聞社</li>
-        <li>皆本晃弥 : C 言語による数値計算入門 解法・アルゴリズム・プログラム，サイエンス社</li>
-        <li>山本哲朗 : 数値解析入門(サイエンスライブラリ 現代数学への入門14)，サイエンス社</li>
-        <li>W.H.Pressほか : Numerical Recipes in C 日本語版 ，技術評論社</li>
-        </ul>
-    </div>
-
-  	<div class="footer">
-  	</div>
-  </div>
-</body>
-</html>
+<?xml version="1.0" encoding="utf-8"?>
+<!DOCTYPE html PUBLIC "-//W3C//DTD XHTML 1.0 Transitional//EN"
+    "http://www.w3.org/TR/xhtml1/DTD/xhtml1-transitional.dtd">
+<html xmlns="http://www.w3.org/1999/xhtml" lang="ja" xml:lang="ja">
+<head>
+  <title>
+    情報数学C
+  </title>
+  <meta http-equiv="content-type" content="text/html; charset=utf-8" />
+  <link rel="stylesheet" type="text/css" href="style.css" />
+</head>
+
+<body>
+  <div class="main">
+  	<div class="title">
+  	 情報数学C (Mathematics for Informatics C)
+  	</div>
+
+    <ul class="header">
+    	<li><a href="#info">科目情報</a></li>
+  		<li><a href="#teacher">担当教員</a></li>
+  		<li><a href="#document">講義資料</a></li>
+  		<li><a href="#enshu2">演習</a></li>
+  		<li><a href="#reference">参考書</a></li>
+  	</ul>
+
+
+  	<div class="content">
+  	  <a name="info" id="info"></a>
+      <h2>お知らせ</h2>
+      <ul>
+        <!--<li>2024.12.18: <a href="text/mic_report2_2024.pdf">最終レポートについての資料</a>を公開しました．</li>
+        <li>2024.12.11: 第9回講義資料を更新しました(講義中に見つかった間違いを修正)．</li>
+        <li>2024.11.05: <a href="text/mic_report1_2024.pdf">中間レポートについての資料</a>を公開しました(詳しくは11/6の講義で説明します)．</li>-->
+        <li>2025.10.21: 第4回講義資料を更新しました(注釈の追加など細かな変更のみ)．</li>
+        <li>2025.10.14: 第3回講義資料を更新しました(注釈の追加など細かな変更のみ)．</li>
+        <li>2025.10.07: 第2回講義資料を更新しました(計算時間などの数値の更新などの細かな変更のみ)．</li>
+        <li>2025.09.24: 
+          2025年度第1回目の講義は10/1(水) 3,4限に始まります(教室はTWINS,manaba等で確認してください)．印刷した講義資料の配布はありません．
+          下記講義資料をダウンロードしてタブレット/ノートPCなどで見る，印刷して持ってくるなどしてください．
+          なお，講義資料は内容の追加・更新などで修正されることがあるので注意してください．
+          更新があった場合講義前日までにはアップロードする予定です．
+        </li>
+      </ul>
+      <h2>科目情報</h2>
+      <ul>
+        <li>科目番号：<a href="https://kdb.tsukuba.ac.jp/syllabi/2025/GC21601/jpn/">GC21601</a></li>
+        <li>単位数：2</li>
+        <li>開講時限：秋学期AB 水曜日 3,4時限</li>
+        <li>教室：TWINS等で確認してください．
+        <li>担当：藤澤誠</li>
+        <li>manaba : <a href="https://manaba.tsukuba.ac.jp/ct/course_3723853">https://manaba.tsukuba.ac.jp/ct/course_3723853</a>
+          　(この授業では主にレポート提出＆出席確認(respon)のために使用します)</li>
+        <li>github : <a href="https://github.com/fujis/numerical"> https://github.com/fujis/numerical </a>　(講義で示した数値計算法のC++によるコード例)</li>
+      </ul>
+
+  	  <a name="teacher" id="teacher"></a>
+  		<h2>担当教員</h2>
+      <ul class="labeled">
+       <li>氏名： 藤澤 誠 (ふじさわ まこと)</li>
+       <li>所属： 図書館情報メディア系(情報メディア創成学類，情報学学位プログラム担当)</li>
+       <li>電子メール： fujis[at]slis.tsukuba.ac.jp</li>
+       <li>ホームページ： <a href="https://pbcglab.jp/fujis/">https://pbcglab.jp/fujis/</a></li>
+       <li>オフィスアワー : 随時(メールでアポを取って下さい)</li>
+      </ul><br />
+
+  	  <a name="document" id="document"></a>
+      <h2>講義資料</h2>
+      <p>資料として講義で示したスライドを公開しています．
+        1スライド/ページのものと6スライド/ページのものがありますがどちらも中身は同じです．
+        ただし，6スライド/ページの方はこちらでの作成の問題か内部のテキスト情報がおかしくなっています．
+        キーワードなどで検索したい場合は1スライド/ページの方を使ってください(スライド中のリンクを参照する場合も)．
+      </p>
+      <table class="tab" summary="講義資料">
+        <tr>
+          <th>
+          </th>
+          <th>
+            講義内容
+          </th>
+          <th>
+            資料
+          </th>
+        </tr>
+        <tr>
+          <td>
+            第1回
+          </td>
+          <td>
+            ガイダンス，数値計算の基礎
+          </td>
+          <td>
+            講義資料 : <a href="text/mic_01_guidance_6up.pdf">(6枚/ページ)</a>,
+            <a href="text/mic_01_guidance.pdf">(1枚/ページ)</a>
+          </td>
+        </tr>
+		    <tr>
+          <td>
+            第2回
+          </td>
+          <td>
+            線形連立方程式の直接解法
+          </td>
+          <td>
+            講義資料 : <a href="text/mic_02_linearsystem1_6up.pdf">(6枚/ページ)</a>,
+            <a href="text/mic_02_linearsystem1.pdf">(1枚/ページ)</a><br />
+            <font size="-2">
+              <a href="https://pbcglab.jp/cgi-bin/wiki/index.php?%E9%80%A3%E7%AB%8B1%E6%AC%A1%E6%96%B9%E7%A8%8B%E5%BC%8F%EF%BC%9A%E4%B8%89%E8%A7%92%E5%88%86%E8%A7%A3">
+                修正/不完全コレスキー分解について</a>
+            </font>
+          </td>
+        </tr>
+	    	<tr>
+          <td>
+            第3回
+          </td>
+          <td>
+            線形連立方程式の反復解法
+          </td>
+          <td>
+            講義資料 : <a href="text/mic_03_linearsystem2_6up.pdf">(6枚/ページ)</a>,
+            <a href="text/mic_03_linearsystem2.pdf">(1枚/ページ)</a><br />
+            <font size="-2">
+              <a href="https://pbcglab.jp/cgi-bin/wiki/index.php?%E9%80%A3%E7%AB%8B1%E6%AC%A1%E6%96%B9%E7%A8%8B%E5%BC%8F%EF%BC%9AKrylov%E9%83%A8%E5%88%86%E7%A9%BA%E9%96%93%E6%B3%95#f7e9ec9f">
+                Arnoldi法</a>, 
+              <a href="https://pbcglab.jp/cgi-bin/wiki/index.php?%E9%80%A3%E7%AB%8B1%E6%AC%A1%E6%96%B9%E7%A8%8B%E5%BC%8F%EF%BC%9ALanczos%E6%B3%95">
+                Lanczos法と共役勾配法のアルゴリズム導出</a>, 
+              <a href="https://pbcglab.jp/cgi-bin/wiki/index.php?%E9%80%A3%E7%AB%8B1%E6%AC%A1%E6%96%B9%E7%A8%8B%E5%BC%8F%EF%BC%9A%E5%85%B1%E5%BD%B9%E5%8B%BE%E9%85%8D%E6%B3%95#da9ac0ee">
+                条件数</a>,
+              <a href="https://pbcglab.jp/cgi-bin/wiki/index.php?%E9%80%A3%E7%AB%8B1%E6%AC%A1%E6%96%B9%E7%A8%8B%E5%BC%8F%EF%BC%9A%E5%85%B1%E5%BD%B9%E5%8B%BE%E9%85%8D%E6%B3%95#e1fea33c">
+                ICCG法のアルゴリズム導出</a>, 
+            </font>
+          </td>
+        </tr>
+		    <tr>
+          <td>
+            第4回
+          </td>
+          <td>
+            非線形方程式の求根問題
+          </td>
+          <td>
+            講義資料 : <a href="text/mic_04_rootfinding_6up.pdf">(6枚/ページ)</a>,
+            <a href="text/mic_04_rootfinding.pdf">(1枚/ページ)</a><br />
+            <font size="-2">
+              <a href="https://pbcglab.jp/cgi-bin/wiki/index.php?%E9%9D%9E%E7%B7%9A%E5%BD%A2%E6%96%B9%E7%A8%8B%E5%BC%8F%E3%81%AE%E6%A0%B9#t3a86f44">
+                Aberthの初期値の式の導出</a>
+            </font>
+          </td>
+        </tr>
+		    <tr>
+          <td>
+            第5回
+          </td>
+          <td>
+            最適化問題
+          </td>
+          <td>
+            講義資料 : <a href="text/mic_05_optimization_6up.pdf">(6枚/ページ)</a>,
+            <a href="text/mic_05_optimization.pdf">(1枚/ページ)</a><br />
+            <font size="-2">
+              <a href="text/mic_05_optimization_lpsimplex_only.pdf">2023年度までのシンプレックス法についての資料</a>
+              (2023年度までは線形計画問題を解くためのシンプレックス法についても解説していましたが，
+              他の授業と重複する部分がありましたので，2024年度からは制約付き非線形最適化問題についてに置き換えています)
+            </font>
+          </td>
+        </tr>
+        <tr>
+          <td>
+            
+          </td>
+          <td>
+            中間レポート
+          </td>
+          <td>
+            第5回授業で説明予定．資料はその前後にここに載せます．
+            <!--<a href="text/mic_report1_2025.pdf">中間レポートの注意事項と問題</a>, 
+            <a href="https://manaba.tsukuba.ac.jp/ct/course_3723853_rptadm?action=rptlist">提出先(manaba)</a>-->
+          </td>
+        </tr>
+    		<tr>
+          <td>
+            第6回
+          </td>
+          <td>
+            補間法と回帰分析
+          </td>
+          <td>
+              講義資料 : <a href="text/mic_06_interpolation_6up.pdf">(6枚/ページ)</a>,
+              <a href="text/mic_06_interpolation.pdf">(1枚/ページ)</a><br />
+            </td>
+        </tr>
+		    <tr>
+          <td>
+            第7回
+          </td>
+          <td>
+            数値積分
+          </td>
+          <td>
+            講義資料 : <a href="text/mic_07_integration_6up.pdf">(6枚/ページ)</a>,
+            <a href="text/mic_07_integration.pdf">(1枚/ページ)</a><br />
+        </td>
+        </tr>
+		    <tr>
+          <td>
+            第8回
+          </td>
+          <td>
+            常微分方程式の数値解法
+          </td>
+          <td>
+            講義資料 : <a href="text/mic_08_derivative1_6up.pdf">(6枚/ページ)</a>,
+            <a href="text/mic_08_derivative1.pdf">(1枚/ページ)</a><br />
+          </td>
+        </tr>
+		    <tr>
+          <td>
+            第9回
+          </td>
+          <td>
+            偏微分方程式の数値解法
+          </td>
+          <td>
+            講義資料 : <a href="text/mic_09_derivative2_6up.pdf">(6枚/ページ)</a>,
+            <a href="text/mic_09_derivative2.pdf">(1枚/ページ)</a><br />
+            <font size="-2">
+              <a href="https://pbcglab.jp/cgi-bin/wiki/index.php?%E7%A7%BB%E6%B5%81%E6%B3%95">
+                移流方程式に対する差分法</a>
+            </font>
+          </td>
+        </tr>
+		    <tr>
+          <td>
+            第10回
+          </td>
+          <td>
+            行列の固有値計算
+          </td>
+          <td>
+            講義資料 : <a href="text/mic_10_eigen_6up.pdf">(6枚/ページ)</a>,
+            <a href="text/mic_10_eigen.pdf">(1枚/ページ)</a><br />
+          </td>
+        </tr>
+        <tr>
+          <td>
+            
+          </td>
+          <td>
+            最終レポート
+          </td>
+          <td>
+            第10回授業で説明予定．資料はその前後にここに載せます．
+            <!--<a href="text/mic_report2_2025.pdf">最終レポートの注意事項と問題</a>, 
+            <a href="https://manaba.tsukuba.ac.jp/ct/course_3723853_rptadm?action=rptlist">提出先(manaba)</a>-->
+          </td>
+        </tr>
+
+      </table>
+      <p>
+        <br />
+      </p>
+
+      <h2>サンプルコード</h2>
+      <p>
+        講義で示したC++によるサンプルプログラムは以下に置いてあります．
+      </p>
+      <ul>
+        <li>
+        <a href="https://github.com/fujis/numerical"> https://github.com/fujis/numerical </a>
+        </li>
+      </ul>
+
+  	  <a name="reference" id="reference"></a>
+      <h2>参考書</h2>
+      <ul>
+        <li>戸川隼人ほか : よくわかる数値計算 アルゴリズムと誤差解析の実際 , 日刊工業新聞社</li>
+        <li>皆本晃弥 : C 言語による数値計算入門 解法・アルゴリズム・プログラム，サイエンス社</li>
+        <li>山本哲朗 : 数値解析入門(サイエンスライブラリ 現代数学への入門14)，サイエンス社</li>
+        <li>W.H.Pressほか : Numerical Recipes in C 日本語版 ，技術評論社</li>
+        </ul>
+    </div>
+
+  	<div class="footer">
+  	</div>
+  </div>
+</body>
+</html>