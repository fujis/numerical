--- conflicted
+++ resolved
@@ -29,12 +29,8 @@
   	  <a name="info" id="info"></a>
       <h2>お知らせ</h2>
       <ul>
-<<<<<<< HEAD
-        <li>2023.11.7: <a href="text/mic_report1_2023.pdf">中間レポートについての資料</a>を公開しました(詳しくは11/8の講義で説明します)．</li>
-=======
         <li>2023.12.06: 第8回講義資料を更新しました(p66の式の間違いを修正)．</li>
         <li>2023.11.07: <a href="text/mic_report1_2023.pdf">中間レポートについての資料</a>を公開しました(詳しくは11/8の講義で説明します)．</li>
->>>>>>> b8cb7eb5
         <li>2023.10.25: 第4回講義資料を更新しました(講義中に見つかったタイポの修正のみ)．</li>
         <li>2023.10.17: 第3回講義資料を更新しました(付録部分の表記揺れ修正のみ)．</li>
         <li>2023.10.11: 第2回講義資料を更新しました(講義中に見つかった文字色や字体の間違いの修正のみ)．</li>
