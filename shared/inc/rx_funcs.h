/*!
  @file rx_funcs.h

  @brief 数値計算テスト：方程式の記述

  @author Makoto Fujisawa
  @date 2012-06
*/


#ifndef _RX_FUNC_H_
#define _RX_FUNC_H_

//-----------------------------------------------------------------------------
// インクルードファイル
//-----------------------------------------------------------------------------
#include "rx_utils.h"

using namespace std;


//-----------------------------------------------------------------------------
// 関数定義
//-----------------------------------------------------------------------------

/*!
 * 1次元の代数方程式
 * @param[in] x 変数
 * @return 方程式の値
 */
inline double Func1(const double x)
{
	//return x*x-3;
	return 2*x*x*x*x*x+5*x*x*x+3*x+1;
}
inline double DFunc1(const double x)
{
	//return 2*x;
	return 10*x*x*x*x+15*x*x+3;
}


/*!
 * 1次元の凸関数
 * @param[in] x 変数
 * @return 方程式の値
 */
inline double Func2(const double x)
{
	return x*x-2*x+2;
}
inline double DFunc2(const double x)
{
	return 2*x-2;
}


/*!
 * 1次元の非凸関数
 * @param[in] x 変数
 * @return 方程式の値
 */
inline double Func3(const double x)
{
	return x*cos(2*x);
}
inline double DFunc3(const double x)
{
	return cos(2*x)-2*x*sin(2*x);
}



/*!
 * 2次元の凸関数
 * @param[in] x 変数
 * @return 方程式の値
 */
inline double Func4(const vector<double> &x)
{
	return x[0]*x[0]+x[1]*x[1]-x[0]*x[1]-x[0]-1;
	//return x[0]*x[0]-4*x[0]*x[1]+x[1]*x[1];
}
inline vector<double> DFunc4(const vector<double> &x)
{
	vector<double> g(x.size(), 0.0);
	g[0] = 2*x[0]-x[1]-1;
	g[1] = 2*x[1]-x[0];
	//g[0] = 2*x[0]-4*x[1];
	//g[1] = -4*x[0]+2*x[1];
	return g;
}

/*!
 * 2次元の凸関数2
 * @param[in] x 変数
 * @return 方程式の値
 */
inline double Func4a(const vector<double> &x)
{
	return x[0]*x[0]+x[1]*x[1]-2;
}
inline vector<double> DFunc4a(const vector<double> &x)
{
	vector<double> g(x.size(), 0.0);
	g[0] = 2*x[0];
	g[1] = 2*x[1];
	return g;
}

/*!
 * 2次元関数(鞍点が生じる例)
 * @param[in] x 変数
 * @return 方程式の値
 */
inline double Func5(const vector<double> &x)
{
	return 2*x[0]*x[0]-x[0]*x[1]-6*x[1]*x[1]+2*x[1];
}
inline vector<double> DFunc5(const vector<double> &x)
{
	vector<double> g(x.size(), 0.0);
	g[0] = 4*x[0]-x[1];
	g[1] = -x[0]-12*x[1]+2;
	return g;
}


/*!
 * 1次元の指数関数
 * @param[in] x 変数
 * @return 方程式の値
 */
inline double FuncExp(const double x)
{
	return exp(x);
}
inline double DFuncExp(const double x)
{
	return exp(x);
}

/*!
 * 円周率計算用関数
 * @param[in] x 変数
 * @return 方程式の値
 */
inline double FuncPi(const double x)
{
	return cos(x/2.0);
}
inline double DFuncPi(const double x)
{
	return -sin(x/2.0)/2.0;
}


/*!
 * 1次元の1次関数
 * @param[in] x 変数
 * @return 方程式の値
 */
inline double FuncLinear(const double x)
{
	return 2.0*x+1.0;
}
inline double DFuncLinear(const double x)
{
	return 2.0;
}

/*!
 * 1次元のルンゲ関数
 * @param[in] x 変数
 * @return 方程式の値
 */
const double ainv = 25;
inline double FuncRunge(const double x)
{
	return 1.0/(1.0+ainv*x*x);
}
inline double DFuncRunge(const double x)
{
	return -2*ainv*x/((1.0+ainv*x*x)*(1.0+ainv*x*x));
}

/*!
 * 2017年度筑波大前期日程入試問題[4]の数式
 * @param[in] x 変数
 * @return 方程式の値
 */
inline double FuncT17(const double x)
{
	return 2*x*x-9*x+14-9/x+2/(x*x);
}
inline double DFuncT17(const double x)
{
	return 4*x-9+9/(x*x)-4/(x*x*x);
}



/*!
 * 2次元関数(積分用2次多項式)
 * @param[in] x 変数
 * @return 方程式の値
 */
inline double FuncP2(const double x, const double y)
{
	return 8*x*x+4*y;
}
inline double FuncY1(const double x)
{
	return 2-x;
}
inline double FuncY2(const double x)
{
	return x*x;
}



//-----------------------------------------------------------------------------
// 円,球の面積,体積計算用
//-----------------------------------------------------------------------------
const double sr = 1.0; // 円,球の半径
/*!
 * 円の上半分の形状
 * @param[in] x 変数
 * @return 方程式の値
 */
inline double FuncCircleTop(const double x)
{
	double y = sr*sr-x*x;
	return (y <= 0 ? 0.0 : sqrt(y));
}
inline double DFuncCircleTop(const double x)
{
	double y = sr*sr-x*x;
	return (y <= 1e-10 ? 0.0 : -x/sqrt(y));
}
/*!
 * 円の下半分の形状
 * @param[in] x 変数
 * @return 方程式の値
 */
inline double FuncCircleBottom(const double x)
{
	double y = sr*sr-x*x;
	return (y <= 0 ? 0.0 : -sqrt(y));
}
inline double DFuncCircleBottom(const double x)
{
	double y = sr*sr-x*x;
	return (y <= 1e-10 ? 0.0 : x/sqrt(y));
}

/*!
 * 2次元関数(球体の体積計算用)
 * @param[in] x 変数
 * @return 方程式の値
 */
inline double FuncSphere(const double x, const double y)
{
	double z = sr*sr-x*x-y*y;
	return (z <= 0 ? 0.0 : sqrt(z));
}
inline double FuncSphereY1(const double x)
{
	double z = sr*sr-x*x;
	return (z <= 0 ? 0.0 : -sqrt(z));
}
inline double FuncSphereY2(const double x)
{
	double z = sr*sr-x*x;
	return (z <= 0 ? 0.0 : sqrt(z));
}

/*!
 * 与えられた点が円の内なら1，外なら0を返す関数
 * @param[in] x 変数
 * @return 円の内なら1，外なら0
 */
inline int FuncCircle(const vector<double> &x)
{
	return (x[0]*x[0]+x[1]*x[1] <= sr*sr ? 1 : 0);
}


//-----------------------------------------------------------------------------
// 常微分方程式(ODE:Ordinary Differential Equation)用
//-----------------------------------------------------------------------------
/*!
 * f(x,y)=ay
 *  - dy/dx=f(x,y)の真値 : y = C e^x
 * @param[in] x,y 変数
 * @return f(x,y)の値
 */
static double lambda = 1.0;
inline double FuncOdeY(double x, double y)
{
<<<<<<< HEAD
	return -25*y;
=======
	return -lambda*y;
}
inline double FuncOdeY_true(double x, double C) // 微分方程式の真値
{
	return C*exp(-lambda*x);
>>>>>>> 955136c8
}

/*!
 * f(x,y)=xy (変数分離型)
 *  - dy/dx=f(x,y)の真値 : y = C e^(x^2)
 * @param[in] x,y 変数
 * @return f(x,y)の値
 */
inline double FuncOdeXY(double x, double y)
{
	return 2*x*y;
}
inline double FuncOdeXY_true(double x, double C) // 微分方程式の真値
{
	return C*exp(x*x);
}



#endif // #ifndef _RX_FUNC_H_<|MERGE_RESOLUTION|>--- conflicted
+++ resolved
@@ -290,24 +290,25 @@
 //-----------------------------------------------------------------------------
 // 常微分方程式(ODE:Ordinary Differential Equation)用
 //-----------------------------------------------------------------------------
-/*!
- * f(x,y)=ay
- *  - dy/dx=f(x,y)の真値 : y = C e^x
+
+/*!
+ * f(x,y)=-λy
+ *  - dy/dx=f(x,y)の真値 : y = C e^-λx
  * @param[in] x,y 変数
  * @return f(x,y)の値
  */
 static double lambda = 1.0;
 inline double FuncOdeY(double x, double y)
 {
-<<<<<<< HEAD
-	return -25*y;
-=======
 	return -lambda*y;
 }
+inline double DyFuncOdeY(double x, double y)
+{
+	return -lambda;
+}
 inline double FuncOdeY_true(double x, double C) // 微分方程式の真値
 {
 	return C*exp(-lambda*x);
->>>>>>> 955136c8
 }
 
 /*!
@@ -320,11 +321,49 @@
 {
 	return 2*x*y;
 }
+inline double DyFuncOdeXY(double x, double y)
+{
+	return 2*x;
+}
 inline double FuncOdeXY_true(double x, double C) // 微分方程式の真値
 {
 	return C*exp(x*x);
 }
 
+/*!
+ * ロトカ・ヴォルテラ方程式
+ *  - 多変数の場合の例
+ *  - 被食者と捕食者の生存競争をモデル化
+ *  - 現段階で解析的な解は求められないことが分かっている
+ * @param[in] t,y 変数 (y[0]:x,y[1]:y)
+ * @return f(t,x,y)の値
+ */
+static double lva = 0.01, lvb = 0.0005; // 被食者の増殖係数と被食者による減少係数
+static double lvc = 0.0005, lvd = 0.05; // 捕食者の被食者の数による増殖係数と捕食者の数が増えることによる減少係数
+inline vector<double> FuncOdeLV(double t, const vector<double> &y)
+{
+	vector<double> f(y.size(), 0.0);
+	f[0] = lva*y[0]-lvb*y[0]*y[1];
+	f[1] = lvc*y[0]*y[1]-lvd*y[1];
+	return f;
+}
+
+/*!
+ * 単振り子
+ *  - 多変数の場合の例2
+ * @param[in] t,y 変数 (y[0]:θ,y[1]:ω)
+ * @return f(x,y)の値
+ */
+static double g = 9.8; // 重力加速度
+static double lp = 1.0; // 振り子のひもの長さ(回転中心からの距離)
+inline vector<double> FuncOdePendulum(double x, const vector<double> &y)
+{
+	vector<double> f(y.size(), 0.0);
+	f[0] = y[1];
+	f[1] = -g*lp*sin(y[0]);
+	return f;
+}
+
 
 
 #endif // #ifndef _RX_FUNC_H_