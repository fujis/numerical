--- conflicted
+++ resolved
@@ -339,13 +339,8 @@
  * @param[in] t,y 変数 (y[0]:x,y[1]:y)
  * @return f(t,x,y)の値
  */
-<<<<<<< HEAD
-static double lva = 0.01, lvb = 0.0005; // 被食者の増殖係数と被食者による減少係数
-static double lvc = 0.0005, lvd = 0.05; // 捕食者の被食者の数による増殖係数と捕食者の数が増えることによる減少係数
-=======
 static double lva = 0.01, lvb = 0.0001; // 被食者の増殖係数と被食者による減少係数
 static double lvc = 0.0001, lvd = 0.05; // 捕食者の被食者の数による増殖係数と捕食者の数が増えることによる減少係数
->>>>>>> 4c6c70bb
 inline vector<double> FuncOdeLV(double t, const vector<double> &y)
 {
 	vector<double> f(y.size(), 0.0);
